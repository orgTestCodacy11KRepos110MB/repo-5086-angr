import simuvex
from simuvex.s_type import SimTypeInt
import logging

l = logging.getLogger("simuvex.procedures.usleep")


class usleep(simuvex.SimProcedure):
    def __init__(self):  # pylint: disable=W0231,
<<<<<<< HEAD
        self.ret()
=======
        self.argument_types = {0: SimTypeInt(32, False)}
        self.return_type = SimTypeInt(32, True)
        retn_addr = self.exit_return()
>>>>>>> 9f1f5c79
<|MERGE_RESOLUTION|>--- conflicted
+++ resolved
@@ -7,10 +7,6 @@
 
 class usleep(simuvex.SimProcedure):
     def __init__(self):  # pylint: disable=W0231,
-<<<<<<< HEAD
-        self.ret()
-=======
         self.argument_types = {0: SimTypeInt(32, False)}
         self.return_type = SimTypeInt(32, True)
-        retn_addr = self.exit_return()
->>>>>>> 9f1f5c79
+        self.ret()