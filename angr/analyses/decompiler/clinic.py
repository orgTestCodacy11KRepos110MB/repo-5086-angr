import copy
from collections import defaultdict
import logging
from typing import Dict, List, Tuple, Set, Optional, Iterable, Union, Type, Any, TYPE_CHECKING

import networkx

import ailment

from ...knowledge_base import KnowledgeBase
from ...knowledge_plugins.functions import Function
from ...codenode import BlockNode
from ...utils import timethis
from ...calling_conventions import SimRegArg, SimStackArg, SimFunctionArgument
from ...sim_type import SimTypeChar, SimTypeInt, SimTypeLongLong, SimTypeShort, SimTypeFunction, SimTypeBottom
from ...sim_variable import SimVariable, SimStackVariable, SimRegisterVariable, SimMemoryVariable
from ...knowledge_plugins.key_definitions.constants import OP_BEFORE
from ...procedures.stubs.UnresolvableCallTarget import UnresolvableCallTarget
from ...procedures.stubs.UnresolvableJumpTarget import UnresolvableJumpTarget
from .. import Analysis, register_analysis
from ..cfg.cfg_base import CFGBase
from ..reaching_definitions import ReachingDefinitionsAnalysis
from .ailgraph_walker import AILGraphWalker
from .ailblock_walker import AILBlockWalker
from .optimization_passes import get_default_optimization_passes, OptimizationPassStage

if TYPE_CHECKING:
    from angr.knowledge_plugins.cfg import CFGModel
    from .decompilation_cache import DecompilationCache
    from .peephole_optimizations import PeepholeOptimizationStmtBase, PeepholeOptimizationExprBase

l = logging.getLogger(name=__name__)


class Clinic(Analysis):
    """
    A Clinic deals with AILments.
    """

    def __init__(self, func,
                 remove_dead_memdefs=False,
                 exception_edges=False,
                 sp_tracker_track_memory=True,
                 optimization_passes=None,
                 cfg=None,
                 peephole_optimizations: Optional[Iterable[Union[Type['PeepholeOptimizationStmtBase'],Type['PeepholeOptimizationExprBase']]]]=None, # pylint:disable=line-too-long
                 must_struct: Optional[Set[str]]=None,
                 variable_kb=None,
                 reset_variable_names=False,
                 cache: Optional['DecompilationCache']=None,
                 ):
        if not func.normalized:
            raise ValueError("Decompilation must work on normalized function graphs.")

        self.function = func

        self.graph = None
        self.cc_graph: Optional[networkx.DiGraph] = None
        self.arg_list = None
        self.variable_kb = variable_kb
        self.externs: Set[SimMemoryVariable] = set()

        self._func_graph: Optional[networkx.DiGraph] = None
        self._ail_manager = None
        self._blocks_by_addr_and_size = {}

        self._remove_dead_memdefs = remove_dead_memdefs
        self._exception_edges = exception_edges
        self._sp_tracker_track_memory = sp_tracker_track_memory
        self._cfg: Optional['CFGModel'] = cfg
        self.peephole_optimizations = peephole_optimizations
        self._must_struct = must_struct
        self._reset_variable_names = reset_variable_names
        self.reaching_definitions: Optional[ReachingDefinitionsAnalysis] = None
        self._cache = cache

        # sanity checks
        if not self.kb.functions:
            l.warning('No function is available in kb.functions. It will lead to a suboptimal conversion result.')

        if optimization_passes is not None:
            self._optimization_passes = optimization_passes
        else:
            self._optimization_passes = get_default_optimization_passes(self.project.arch, self.project.simos.name)
            l.debug("Get %d optimization passes for the current binary.", len(self._optimization_passes))

        self._analyze()

    #
    # Public methods
    #

    def block(self, addr, size):
        """
        Get the converted block at the given specific address with the given size.

        :param int addr:
        :param int size:
        :return:
        """

        try:
            return self._blocks_by_addr_and_size[(addr, size)]
        except KeyError:
            return None

    def dbg_repr(self):
        """

        :return:
        """

        s = ""

        for block in sorted(self.graph.nodes(), key=lambda x: x.addr):
            s += str(block) + "\n\n"

        return s

    #
    # Private methods
    #

    def _analyze(self):

        # Set up the function graph according to configurations
        self._update_progress(0., text="Setting up function graph")
        self._set_function_graph()

        # Remove alignment blocks
        self._update_progress(5., text="Removing alignment blocks")
        self._remove_alignment_blocks()

        # if the graph is empty, don't continue
        if not self._func_graph:
            return

        # Make sure calling conventions of all functions that the current function calls have been recovered
        self._update_progress(10., text="Recovering calling conventions")
        self._recover_calling_conventions()

        # initialize the AIL conversion manager
        self._ail_manager = ailment.Manager(arch=self.project.arch)

        # Track stack pointers
        self._update_progress(15., text="Tracking stack pointers")
        spt = self._track_stack_pointers()

        # Convert VEX blocks to AIL blocks and then simplify them

        self._update_progress(20., text="Converting VEX to AIL")
        self._convert_all()

        ail_graph = self._make_ailgraph()

        # Fix "fake" indirect jumps and calls
        self._update_progress(25., text="Analyzing simple indirect jumps")
        ail_graph = self._replace_single_target_indirect_transitions(ail_graph)

        # Make returns
        self._update_progress(30., text="Making return sites")
        if self.function.prototype is None or not isinstance(self.function.prototype.returnty, SimTypeBottom):
            ail_graph = self._make_returns(ail_graph)

        # Simplify blocks
        # we never remove dead memory definitions before making callsites. otherwise stack arguments may go missing
        # before they are recognized as stack arguments.
        self._update_progress(35., text="Simplifying blocks 1")
        ail_graph = self._simplify_blocks(ail_graph, stack_pointer_tracker=spt, remove_dead_memdefs=False)

        # Run simplification passes
        self._update_progress(40., text="Running simplifications 1")
        ail_graph = self._run_simplification_passes(ail_graph,
                                                    stage=OptimizationPassStage.AFTER_SINGLE_BLOCK_SIMPLIFICATION)

        # Simplify the entire function for the first time
        self._update_progress(45., text="Simplifying function 1")
        self._simplify_function(ail_graph, remove_dead_memdefs=False, unify_variables=False)

        # clear _blocks_by_addr_and_size so no one can use it again
        # TODO: Totally remove this dict
        self._blocks_by_addr_and_size = None

        # Make call-sites
        self._update_progress(50., text="Making callsites")
        _, stackarg_offsets = self._make_callsites(ail_graph, stack_pointer_tracker=spt)

        # Simplify the entire function for the second time
        self._update_progress(55., text="Simplifying function 2")
        self._simplify_function(ail_graph, remove_dead_memdefs=self._remove_dead_memdefs,
                                stack_arg_offsets=stackarg_offsets, unify_variables=True)

        # After global optimization, there might be more chances for peephole optimizations.
        # Simplify blocks for the second time
        self._update_progress(60., text="Simplifying blocks 2")
        ail_graph = self._simplify_blocks(ail_graph, remove_dead_memdefs=self._remove_dead_memdefs,
                                          stack_pointer_tracker=spt)

        # Simplify the entire function for the third time
        self._update_progress(65., text="Simplifying function 3")
        self._simplify_function(ail_graph, remove_dead_memdefs=self._remove_dead_memdefs,
                                stack_arg_offsets=stackarg_offsets, unify_variables=True)

        self._update_progress(68., text="Simplifying blocks 3")
        ail_graph = self._simplify_blocks(ail_graph, remove_dead_memdefs=self._remove_dead_memdefs,
                                          stack_pointer_tracker=spt)

        # Make function arguments
        self._update_progress(70., text="Making argument list")
        arg_list = self._make_argument_list()

        # Run simplification passes
        self._update_progress(75., text="Running simplifications 2")
        ail_graph = self._run_simplification_passes(ail_graph, stage=OptimizationPassStage.AFTER_GLOBAL_SIMPLIFICATION)

        # Recover variables on AIL blocks
        self._update_progress(80., text="Recovering variables")
        variable_kb = self._recover_and_link_variables(ail_graph, arg_list)

        # Make function prototype
        self._update_progress(85., text="Making function prototype")
        self._make_function_prototype(arg_list, variable_kb)

        # Run simplification passes
        self._update_progress(90., text="Running simplifications 3")
        ail_graph = self._run_simplification_passes(ail_graph, stage=OptimizationPassStage.AFTER_VARIABLE_RECOVERY)

        self.graph = ail_graph
        self.arg_list = arg_list
        self.variable_kb = variable_kb
        self.cc_graph = self._copy_graph()
        self.externs = self._collect_externs(ail_graph, variable_kb)

    def _copy_graph(self):
        """
        Copy AIL Graph.

        :return: AILGraph copy
        :rtype: networkx.DiGraph
        """
        graph_copy = networkx.DiGraph()
        for edge in self.graph.edges:
            new_edge = ()
            for block in edge:
                new_block = copy.copy(block)
                new_stmts = copy.copy(block.statements)
                new_block.statements = new_stmts
                new_edge += (new_block,)
            graph_copy.add_edge(*new_edge)  # pylint: disable=no-value-for-parameter
        return graph_copy

    @timethis
    def _set_function_graph(self):
        self._func_graph = self.function.graph_ex(exception_edges=self._exception_edges)

    @timethis
    def _remove_alignment_blocks(self):
        """
        Alignment blocks are basic blocks that only consist of nops. They should not be included in the graph.
        """
        for node in list(self._func_graph.nodes()):
            if self._func_graph.in_degree(node) == 0 and \
                    CFGBase._is_noop_block(self.project.arch, self.project.factory.block(node.addr, node.size)):
                self._func_graph.remove_node(node)

    @timethis
    def _recover_calling_conventions(self):

        callees = set()
        for node in self.function.transition_graph:
            if isinstance(node, Function):
                callees.add(node.addr)
        callees.add(self.function.addr)

        self.project.analyses.CompleteCallingConventions(
            recover_variables=False,
            prioritize_func_addrs=callees,
            skip_other_funcs=True,
            skip_signature_matched_functions=False,
        )

    @timethis
    def _track_stack_pointers(self):
        """
        For each instruction, track its stack pointer offset and stack base pointer offset.

        :return: None
        """

        regs = {self.project.arch.sp_offset}
        if hasattr(self.project.arch, 'bp_offset') and self.project.arch.bp_offset is not None:
            regs.add(self.project.arch.bp_offset)
        spt = self.project.analyses.StackPointerTracker(self.function, regs, track_memory=self._sp_tracker_track_memory)
        if spt.inconsistent_for(self.project.arch.sp_offset):
            l.warning("Inconsistency found during stack pointer tracking. Decompilation results might be incorrect.")
        return spt

    @timethis
    def _convert_all(self):
        """
        Convert all VEX blocks in the function graph to AIL blocks, and fill self._blocks.

        :return:    None
        """

        for block_node in self._func_graph.nodes():
            ail_block = self._convert(block_node)

            if type(ail_block) is ailment.Block:
                self._blocks_by_addr_and_size[(block_node.addr, block_node.size)] = ail_block

    def _convert(self, block_node):
        """
        Convert a VEX block to an AIL block.

        :param block_node:  A BlockNode instance.
        :return:            An converted AIL block.
        :rtype:             ailment.Block
        """

        if not type(block_node) is BlockNode:
            return block_node

        block = self.project.factory.block(block_node.addr, block_node.size)

        ail_block = ailment.IRSBConverter.convert(block.vex, self._ail_manager)
        return ail_block

    @timethis
    def _replace_single_target_indirect_transitions(self, ail_graph: networkx.DiGraph) -> networkx.DiGraph:
        """
        Remove single-target indirect jumps and calls and replace them with direct jumps or calls.
        """
        if self._cfg is None:
            return ail_graph

        for block in ail_graph.nodes():
            if not block.statements:
                continue
            last_stmt = block.statements[-1]
            if isinstance(last_stmt, ailment.Stmt.Call) and not isinstance(last_stmt.target, ailment.Expr.Const):
                # indirect call
                # consult CFG to see if this is a call with a single successor
                node = self._cfg.get_any_node(block.addr)
                if node is None:
                    continue
                successors = self._cfg.get_successors(node, excluding_fakeret=True, jumpkind='Ijk_Call')
                if len(successors) == 1 and \
                        not isinstance(self.project.hooked_by(successors[0].addr), UnresolvableCallTarget):
                    # found a single successor - replace the last statement
                    new_last_stmt = last_stmt.copy()
                    new_last_stmt.target = ailment.Expr.Const(None, None, successors[0].addr, last_stmt.target.bits)
                    block.statements[-1] = new_last_stmt

            elif isinstance(last_stmt, ailment.Stmt.Jump) and not isinstance(last_stmt.target, ailment.Expr.Const):
                # indirect jump
                # consult CFG to see if there is a jump with a single successor
                node = self._cfg.get_any_node(block.addr)
                if node is None:
                    continue
                successors = self._cfg.get_successors(node, excluding_fakeret=True, jumpkind='Ijk_Boring')
                if len(successors) == 1 and \
                        not isinstance(self.project.hooked_by(successors[0].addr), UnresolvableJumpTarget):
                    # found a single successor - replace the last statement
                    new_last_stmt = last_stmt.copy()
                    new_last_stmt.target = ailment.Expr.Const(None, None, successors[0].addr, last_stmt.target.bits)
                    block.statements[-1] = new_last_stmt

        return ail_graph

    @timethis
    def _make_ailgraph(self) -> networkx.DiGraph:
        graph = self._function_graph_to_ail_graph(self._func_graph)
        return graph

    @timethis
    def _simplify_blocks(self, ail_graph: networkx.DiGraph, remove_dead_memdefs=False, stack_pointer_tracker=None):
        """
        Simplify all blocks in self._blocks.

        :param ail_graph:               The AIL function graph.
        :param stack_pointer_tracker:   The RegisterDeltaTracker analysis instance.
        :return:                        None
        """

        blocks_by_addr_and_idx: Dict[Tuple[int, Optional[int]], ailment.Block] = {}

        for ail_block in ail_graph.nodes():
            simplified = self._simplify_block(ail_block, remove_dead_memdefs=remove_dead_memdefs,
                                              stack_pointer_tracker=stack_pointer_tracker)
            key = ail_block.addr, ail_block.idx
            blocks_by_addr_and_idx[key] = simplified

        # update blocks_map to allow node_addr to node lookup
        def _replace_node_handler(node):
            key = node.addr, node.idx
            if key in blocks_by_addr_and_idx:
                return blocks_by_addr_and_idx[key]
            return None

        AILGraphWalker(ail_graph, _replace_node_handler, replace_nodes=True).walk()

        return ail_graph

    def _simplify_block(self, ail_block, remove_dead_memdefs=False, stack_pointer_tracker=None):
        """
        Simplify a single AIL block.

        :param ailment.Block ail_block: The AIL block to simplify.
        :param stack_pointer_tracker:   The RegisterDeltaTracker analysis instance.
        :return:                        A simplified AIL block.
        """

        simp = self.project.analyses.AILBlockSimplifier(
            ail_block,
            self.function.addr,
            remove_dead_memdefs=remove_dead_memdefs,
            stack_pointer_tracker=stack_pointer_tracker,
            peephole_optimizations=self.peephole_optimizations,
        )
        return simp.result_block

    @timethis
    def _simplify_function(self, ail_graph, remove_dead_memdefs=False, stack_arg_offsets=None, unify_variables=False,
                           max_iterations: int = 8) -> None:
        """
        Simplify the entire function until it reaches a fixed point.
        """

        for _ in range(max_iterations):
            simplified = self._simplify_function_once(ail_graph, remove_dead_memdefs=remove_dead_memdefs,
                                                      unify_variables=unify_variables,
                                                      stack_arg_offsets=stack_arg_offsets)
            if not simplified:
                break

    @timethis
    def _simplify_function_once(self, ail_graph, remove_dead_memdefs=False, stack_arg_offsets=None,
                                unify_variables=False):
        """
        Simplify the entire function once.

        :return:    None
        """

        simp = self.project.analyses.AILSimplifier(
            self.function,
            func_graph=ail_graph,
            remove_dead_memdefs=remove_dead_memdefs,
            unify_variables=unify_variables,
            stack_arg_offsets=stack_arg_offsets,
            ail_manager=self._ail_manager,
        )
<<<<<<< HEAD
        self.rd = simp._reaching_definitions
=======
        # cache the simplifier's RDA analysis
        self.reaching_definitions = simp._reaching_definitions

>>>>>>> 1f5c194c
        # the function graph has been updated at this point
        return simp.simplified

    @timethis
    def _run_simplification_passes(self, ail_graph, stage: int = OptimizationPassStage.AFTER_GLOBAL_SIMPLIFICATION):

        addr_and_idx_to_blocks: Dict[Tuple[int, Optional[int]], ailment.Block] = {}
        addr_to_blocks: Dict[int, Set[ailment.Block]] = defaultdict(set)

        # update blocks_map to allow node_addr to node lookup
        def _updatedict_handler(node):
            addr_and_idx_to_blocks[(node.addr, node.idx)] = node
            addr_to_blocks[node.addr].add(node)

        AILGraphWalker(ail_graph, _updatedict_handler).walk()

        # Run each pass
        for pass_ in self._optimization_passes:

            if pass_.STAGE != stage:
                continue

            analysis = getattr(self.project.analyses, pass_.__name__)

            a = analysis(self.function, blocks_by_addr=addr_to_blocks, blocks_by_addr_and_idx=addr_and_idx_to_blocks,
                         graph=ail_graph)
            if a.out_graph:
                # use the new graph
                ail_graph = a.out_graph

        return ail_graph

    @timethis
    def _make_argument_list(self) -> List[SimVariable]:
        if self.function.calling_convention is not None and self.function.prototype is not None:
            args: List[SimFunctionArgument] = self.function.calling_convention.arg_locs(self.function.prototype)
            arg_vars: List[SimVariable] = [ ]
            if args:
                for idx, arg in enumerate(args):
                    if isinstance(arg, SimRegArg):
                        argvar = SimRegisterVariable(
                            self.project.arch.registers[arg.reg_name][0],
                            arg.size,
                            ident="arg_%d" % idx,
                            name="a%d" % idx,
                            region=self.function.addr,
                        )
                    elif isinstance(arg, SimStackArg):
                        argvar = SimStackVariable(
                            arg.stack_offset,
                            arg.size,
                            base='bp',
                            ident="arg_%d" % idx,
                            name="a%d" % idx,
                            region=self.function.addr,
                        )
                    else:
                        raise TypeError("Unsupported function argument type %s." % type(arg))
                    arg_vars.append(argvar)
            return arg_vars
        return []

    @timethis
    def _make_callsites(self, ail_graph, stack_pointer_tracker=None):
        """
        Simplify all function call statements.

        :return:    None
        """

        # Computing reaching definitions
        rd = self.project.analyses.ReachingDefinitions(subject=self.function, func_graph=ail_graph,
                                                       observe_callback=self._make_callsites_rd_observe_callback)

        class TempClass:  # pylint:disable=missing-class-docstring
            stack_arg_offsets = set()

        def _handler(block):
            csm = self.project.analyses.AILCallSiteMaker(block,
                                                         reaching_definitions=rd,
                                                         stack_pointer_tracker=stack_pointer_tracker,
                                                         ail_manager=self._ail_manager,
                                                         )
            if csm.stack_arg_offsets is not None:
                TempClass.stack_arg_offsets |= csm.stack_arg_offsets
            if csm.result_block:
                if csm.result_block != block:
                    ail_block = csm.result_block
                    simp = self.project.analyses.AILBlockSimplifier(ail_block,
                                                                    self.function.addr,
                                                                    stack_pointer_tracker=stack_pointer_tracker,
                                                                    peephole_optimizations=self.peephole_optimizations,
                                                                    stack_arg_offsets=csm.stack_arg_offsets,
                                                                    )
                    return simp.result_block
            return None

        AILGraphWalker(ail_graph, _handler, replace_nodes=True).walk()

        return ail_graph, TempClass.stack_arg_offsets

    @timethis
    def _make_returns(self, ail_graph: networkx.DiGraph) -> networkx.DiGraph:
        """
        Work on each return statement and fill in its return expressions.
        """

        if self.function.calling_convention is None:
            # unknown calling convention. cannot do much about return expressions.
            return ail_graph

        # Block walker

        def _handle_Return(stmt_idx: int, stmt: ailment.Stmt.Return, block: Optional[ailment.Block]):  # pylint:disable=unused-argument
            if block is not None \
                    and not stmt.ret_exprs \
                    and self.function.prototype is not None \
                    and self.function.prototype.returnty is not None \
                    and type(self.function.prototype.returnty) is not SimTypeBottom:
                new_stmt = stmt.copy()
                ret_val = self.function.calling_convention.return_val(self.function.prototype.returnty)
                if isinstance(ret_val, SimRegArg):
                    reg = self.project.arch.registers[ret_val.reg_name]
                    new_stmt.ret_exprs.append(ailment.Expr.Register(
                        self._next_atom(),
                        None,
                        reg[0],
                        reg[1] * self.project.arch.byte_width,
                        reg_name=self.project.arch.translate_register_name(reg[0], reg[1])
                    ))
                else:
                    l.warning("Unsupported type of return expression %s.", type(ret_val))
                block.statements[stmt_idx] = new_stmt

        def _handler(block):
            walker = AILBlockWalker()
            # we don't need to handle any statement besides Returns
            walker.stmt_handlers.clear()
            walker.expr_handlers.clear()
            walker.stmt_handlers[ailment.Stmt.Return] = _handle_Return
            walker.walk(block)

        # Graph walker

        AILGraphWalker(ail_graph, _handler, replace_nodes=True).walk()

        return ail_graph

    @timethis
    def _make_function_prototype(self, arg_list: List[SimVariable], variable_kb):
        if self.function.prototype is not None and not self.function.is_prototype_guessed:
            # do not overwrite an existing function prototype
            # if you want to re-generate the prototype, clear the existing one first
            return

        variables = variable_kb.variables[self.function.addr]
        func_args = []
        for arg in arg_list:
            func_arg = None
            arg_ty = variables.get_variable_type(arg)
            if arg_ty is None:
                # determine type based on size
                if isinstance(arg, (SimRegisterVariable, SimStackVariable)):
                    if arg.size == 1:
                        func_arg = SimTypeChar()
                    elif arg.size == 2:
                        func_arg = SimTypeShort()
                    elif arg.size == 4:
                        func_arg = SimTypeInt()
                    elif arg.size == 8:
                        func_arg = SimTypeLongLong()
                    else:
                        l.warning("Unsupported argument size %d.", arg.size)
            else:
                func_arg = arg_ty

            func_args.append(func_arg)

        # TODO: need a new method of determining whether a function returns void
        returnty = SimTypeInt()

        self.function.prototype = SimTypeFunction(func_args, returnty).with_arch(self.project.arch)
        self.function.is_prototype_guessed = False

    @timethis
    def _recover_and_link_variables(self, ail_graph, arg_list):

        # variable recovery
        tmp_kb = KnowledgeBase(self.project) if self.variable_kb is None else self.variable_kb
        vr = self.project.analyses.VariableRecoveryFast(self.function,  # pylint:disable=unused-variable
                                                        func_graph=ail_graph, kb=tmp_kb, track_sp=False,
                                                        func_args=arg_list)
        # get ground-truth types
        var_manager = tmp_kb.variables[self.function.addr]
        groundtruth = {}
        for variable in var_manager.variables_with_manual_types:
            vartype = var_manager.variable_to_types.get(variable, None)
            if vartype is not None:
                for tv in vr.var_to_typevars[variable]:
                    groundtruth[tv] = vartype
        # clean up existing types for this function
        var_manager.remove_types()
        # TODO: Type inference for global variables
        # run type inference
        if self._must_struct:
            must_struct = set()
            for var, typevar in vr.var_to_typevars.items():
                if var.ident in self._must_struct:
                    must_struct.add(typevar)
        else:
            must_struct = None
        try:
            tp = self.project.analyses.Typehoon(vr.type_constraints, kb=tmp_kb, var_mapping=vr.var_to_typevars,
                                                must_struct=must_struct, ground_truth=groundtruth)
            # tp.pp_constraints()
            # tp.pp_solution()
            tp.update_variable_types(self.function.addr,
                                     dict((v, t) for v, t in vr.var_to_typevars.items()
                                          if isinstance(v, (SimRegisterVariable, SimStackVariable))))
            tp.update_variable_types('global',
                                     dict((v, t) for v, t in vr.var_to_typevars.items()
                                          if isinstance(v, SimMemoryVariable) and not isinstance(v, SimStackVariable)))
        except Exception:  # pylint:disable=broad-except
            l.warning("Typehoon analysis failed. Variables will not have types. Please report to GitHub.",
                      exc_info=True)

        # for any left-over variables, assign Bottom type (which will get "corrected" into a default type in
        # VariableManager)
        bottype = SimTypeBottom().with_arch(self.project.arch)
        for var in var_manager._variables:
            if var not in var_manager.variable_to_types:
                var_manager.set_variable_type(var, bottype)

        # Unify SSA variables
        tmp_kb.variables.global_manager.assign_variable_names(labels=self.kb.labels, types={SimMemoryVariable})
        var_manager.unify_variables()
        var_manager.assign_unified_variable_names(
            labels=self.kb.labels,
            reset=self._reset_variable_names,
        )

        # Link variables to each statement
        for block in ail_graph.nodes():
            self._link_variables_on_block(block, tmp_kb)

        if self._cache is not None:
            self._cache.type_constraints = vr.type_constraints
            self._cache.var_to_typevar = vr.var_to_typevars

        return tmp_kb

    def _link_variables_on_block(self, block, kb):
        """
        Link atoms (AIL expressions) in the given block to corresponding variables identified previously.

        :param ailment.Block block: The AIL block to work on.
        :return:                    None
        """

        variable_manager = kb.variables[self.function.addr]
        global_variables = kb.variables['global']

        for stmt_idx, stmt in enumerate(block.statements):
            stmt_type = type(stmt)
            if stmt_type is ailment.Stmt.Store:
                # find a memory variable
                mem_vars = variable_manager.find_variables_by_atom(block.addr, stmt_idx, stmt)
                if len(mem_vars) == 1:
                    stmt.variable, stmt.offset = next(iter(mem_vars))
                else:
                    # check if the dest address is a variable
                    stmt: ailment.Stmt.Store
                    # special handling for constant addresses
                    if isinstance(stmt.addr, ailment.Expr.Const):
                        # global variable?
                        variables = global_variables.get_global_variables(stmt.addr.value)
                        if variables:
                            var = next(iter(variables))
                            stmt.variable = var
                            stmt.offset = 0
                    else:
                        self._link_variables_on_expr(variable_manager, global_variables, block, stmt_idx, stmt,
                                                     stmt.addr)
                self._link_variables_on_expr(variable_manager, global_variables, block, stmt_idx, stmt, stmt.data)

            elif stmt_type is ailment.Stmt.Assignment:
                self._link_variables_on_expr(variable_manager, global_variables, block, stmt_idx, stmt, stmt.dst)
                self._link_variables_on_expr(variable_manager, global_variables, block, stmt_idx, stmt, stmt.src)

            elif stmt_type is ailment.Stmt.ConditionalJump:
                self._link_variables_on_expr(variable_manager, global_variables, block, stmt_idx, stmt, stmt.condition)

            elif stmt_type is ailment.Stmt.Call:
                self._link_variables_on_call(variable_manager, global_variables, block, stmt_idx, stmt, is_expr=False)

            elif stmt_type is ailment.Stmt.Return:
                self._link_variables_on_return(variable_manager, global_variables, block, stmt_idx, stmt)

    def _link_variables_on_return(self, variable_manager, global_variables, block: ailment.Block, stmt_idx: int,
                                  stmt: ailment.Stmt.Return):
        if stmt.ret_exprs:
            for ret_expr in stmt.ret_exprs:
                self._link_variables_on_expr(variable_manager, global_variables, block, stmt_idx, stmt, ret_expr)

    def _link_variables_on_call(self, variable_manager, global_variables, block, stmt_idx, stmt, is_expr=False):
        if stmt.args:
            for arg in stmt.args:
                self._link_variables_on_expr(variable_manager, global_variables, block, stmt_idx, stmt,
                                             arg)
        if not is_expr and stmt.ret_expr:
            self._link_variables_on_expr(variable_manager, global_variables, block, stmt_idx, stmt, stmt.ret_expr)

    def _link_variables_on_expr(self, variable_manager, global_variables, block, stmt_idx, stmt, expr):
        """
        Link atoms (AIL expressions) in the given expression to corresponding variables identified previously.

        :param variable_manager:    Variable manager of the function.
        :param ailment.Block block: AIL block.
        :param int stmt_idx:        ID of the statement.
        :param stmt:                The AIL statement that `expr` belongs to.
        :param expr:                The AIl expression to work on.
        :return:                    None
        """

        if type(expr) is ailment.Expr.Register:
            # find a register variable
            reg_vars = variable_manager.find_variables_by_atom(block.addr, stmt_idx, expr)
            final_reg_vars = set()
            if len(reg_vars) > 1:
                # take phi variables
                for reg_var in reg_vars:
                    if variable_manager.is_phi_variable(reg_var[0]):
                        final_reg_vars.add(reg_var)
            else:
                final_reg_vars = reg_vars
            if len(final_reg_vars) == 1:
                reg_var, offset = next(iter(final_reg_vars))
                expr.variable = reg_var
                expr.variable_offset = offset

        elif type(expr) is ailment.Expr.Load:
            variables = variable_manager.find_variables_by_atom(block.addr, stmt_idx, expr)
            if len(variables) == 0:
                # if it's a constant addr, maybe it's referencing an extern location
                base_addr, offset = self.parse_variable_addr(expr.addr)
                if offset is not None and isinstance(offset, ailment.Expr.Expression):
                    self._link_variables_on_expr(variable_manager, global_variables, block, stmt_idx, stmt, offset)
                if base_addr is not None:
                    self._link_variables_on_expr(variable_manager, global_variables, block, stmt_idx, stmt, base_addr)

                # if we are accessing the variable directly (offset == 0), we link the variable onto this expression
                if offset == 0 or (isinstance(offset, ailment.Expr.Const) and offset.value == 0):
                    if 'reference_variable' in base_addr.tags:
                        expr.variable = base_addr.reference_variable
                        expr.variable_offset = base_addr.reference_variable_offset

                if base_addr is None and offset is None:
                    # this is a local variable
                    self._link_variables_on_expr(variable_manager, global_variables, block, stmt_idx, stmt, expr.addr)
                    if 'reference_variable' in expr.addr.tags and expr.addr.reference_variable is not None:
                        # copy over the variable to this expr since the variable on a constant is supposed to be a
                        # reference variable.
                        expr.variable = expr.addr.reference_variable
                        expr.variable_offset = expr.addr.reference_variable_offset
            else:
                if len(variables) > 1:
                    l.error("More than one variable are available for atom %s. Consider fixing it using phi nodes.",
                            expr
                            )
                var, offset = next(iter(variables))
                expr.variable = var
                expr.variable_offset = offset

        elif type(expr) is ailment.Expr.BinaryOp:
            variables = variable_manager.find_variables_by_atom(block.addr, stmt_idx, expr)
            if len(variables) == 1:
                var, offset = next(iter(variables))
                expr.variable = var
                expr.variable_offset = offset
            else:
                self._link_variables_on_expr(
                    variable_manager, global_variables, block, stmt_idx, stmt, expr.operands[0])
                self._link_variables_on_expr(
                    variable_manager, global_variables, block, stmt_idx, stmt, expr.operands[1])

        elif type(expr) is ailment.Expr.UnaryOp:
            variables = variable_manager.find_variables_by_atom(block.addr, stmt_idx, expr)
            if len(variables) == 1:
                var, offset = next(iter(variables))
                expr.variable = var
                expr.variable_offset = offset
            else:
                self._link_variables_on_expr(variable_manager, global_variables, block, stmt_idx, stmt, expr.operands)

        elif type(expr) is ailment.Expr.Convert:
            self._link_variables_on_expr(variable_manager, global_variables, block, stmt_idx, stmt, expr.operand)

        elif type(expr) is ailment.Expr.ITE:
            variables = variable_manager.find_variables_by_atom(block.addr, stmt_idx, expr)
            if len(variables) == 1:
                var, offset = next(iter(variables))
                expr.variable = var
                expr.variable_offset = offset
            else:
                self._link_variables_on_expr(variable_manager, global_variables, block, stmt_idx, stmt,
                                             expr.cond)
                self._link_variables_on_expr(variable_manager, global_variables, block, stmt_idx, stmt,
                                             expr.iftrue)
                self._link_variables_on_expr(variable_manager, global_variables, block, stmt_idx, stmt,
                                             expr.iftrue)

        elif isinstance(expr, ailment.Expr.BasePointerOffset):
            variables = variable_manager.find_variables_by_atom(block.addr, stmt_idx, expr)
            if len(variables) == 1:
                var, offset = next(iter(variables))
                expr.variable = var
                expr.variable_offset = offset

        elif isinstance(expr, ailment.Expr.Const):
            # global variable?
            global_vars = global_variables.get_global_variables(expr.value)
            if not global_vars:
                # detect if there is a related symbol
                if self.project.loader.find_object_containing(expr.value):
                    symbol = self.project.loader.find_symbol(expr.value)
                    if symbol is not None:
                        # Create a new global variable if there isn't one already
                        global_vars = global_variables.get_global_variables(symbol.rebased_addr)
                        if not global_vars:
                            global_var = SimMemoryVariable(symbol.rebased_addr, symbol.size, name=symbol.name)
                            global_variables.add_variable('global', global_var.addr, global_var)
                            global_vars = {global_var}
            if global_vars:
                global_var = next(iter(global_vars))
                expr.tags['reference_variable'] = global_var
                expr.tags['reference_variable_offset'] = 0

        elif isinstance(expr, ailment.Stmt.Call):
            self._link_variables_on_call(variable_manager, global_variables, block, stmt_idx, expr, is_expr=True)

    def _function_graph_to_ail_graph(self, func_graph, blocks_by_addr_and_size=None):

        if blocks_by_addr_and_size is None:
            blocks_by_addr_and_size = self._blocks_by_addr_and_size

        node_to_block_mapping = {}
        graph = networkx.DiGraph()

        for node in func_graph.nodes():
            ail_block = blocks_by_addr_and_size.get((node.addr, node.size), node)
            node_to_block_mapping[node] = ail_block

            if ail_block is not None:
                graph.add_node(ail_block)

        for src_node, dst_node, data in func_graph.edges(data=True):
            src = node_to_block_mapping[src_node]
            dst = node_to_block_mapping[dst_node]

            if dst is not None:
                graph.add_edge(src, dst, **data)

        return graph

    @staticmethod
    def _collect_externs(ail_graph, variable_kb):
        global_vars = variable_kb.variables.global_manager.get_variables()
        walker = AILBlockWalker()
        variables = set()

        def handle_expr(expr_idx: int, expr: ailment.expression.Load, stmt_idx: int, stmt: ailment.statement.Statement,
                        block: Optional[ailment.Block]):
            if expr is None:
                return None
            for v in [getattr(expr, 'variable', None),
                      expr.tags.get('reference_variable', None)]:
                if v and v in global_vars:
                    variables.add(v)
            return AILBlockWalker._handle_expr(walker, expr_idx, expr, stmt_idx, stmt, block)

        def handle_Store(stmt_idx: int, stmt: ailment.statement.Store, block: Optional[ailment.Block]):
            if stmt.variable and stmt.variable in global_vars:
                variables.add(stmt.variable)
            return AILBlockWalker._handle_Store(walker, stmt_idx, stmt, block)

        walker.stmt_handlers[ailment.statement.Store] = handle_Store
        walker._handle_expr = handle_expr
        AILGraphWalker(ail_graph, walker.walk).walk()
        return variables

    def _next_atom(self) -> int:
        return self._ail_manager.next_atom()

    @staticmethod
    def _make_callsites_rd_observe_callback(ob_type, **kwargs):
        if ob_type != 'insn':
            return False
        stmt = kwargs.pop('stmt')
        op_type = kwargs.pop('op_type')
        return isinstance(stmt, ailment.Stmt.Call) and op_type == OP_BEFORE

    def parse_variable_addr(self, addr: ailment.Expr.Expression) -> Optional[Tuple[Any,Any]]:
        if isinstance(addr, ailment.Expr.Const):
            return addr, 0
        if isinstance(addr, ailment.Expr.BinaryOp):
            if addr.op == "Add":
                op0, op1 = addr.operands
                if isinstance(op0, ailment.Expr.Const) \
                        and self.project.loader.find_object_containing(op0.value) is not None:
                    return op0, op1
                elif isinstance(op1, ailment.Expr.Const) \
                        and self.project.loader.find_object_containing(op1.value) is not None:
                    return op1, op0
                return op0, op1  # best-effort guess
        return None, None


register_analysis(Clinic, 'Clinic')<|MERGE_RESOLUTION|>--- conflicted
+++ resolved
@@ -451,13 +451,9 @@
             stack_arg_offsets=stack_arg_offsets,
             ail_manager=self._ail_manager,
         )
-<<<<<<< HEAD
-        self.rd = simp._reaching_definitions
-=======
         # cache the simplifier's RDA analysis
         self.reaching_definitions = simp._reaching_definitions
 
->>>>>>> 1f5c194c
         # the function graph has been updated at this point
         return simp.simplified
 
