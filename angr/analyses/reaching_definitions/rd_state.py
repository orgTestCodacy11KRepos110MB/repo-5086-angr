--- conflicted
+++ resolved
@@ -250,29 +250,6 @@
             t9 = self.annotate_with_def(claripy.BVV(func_addr, self.arch.bits), t9_def)
             self.register_definitions.store(t9_offset, t9)
         if cc is not None:
-<<<<<<< HEAD
-            for loc in cc.arg_locs(self.analysis.kb.functions[func_addr].prototype):
-                for arg in loc.get_footprint():
-                    # initialize register parameters
-                    if isinstance(arg, SimRegArg):
-                        # FIXME: implement reg_offset handling in SimRegArg
-                        reg_offset = self.arch.registers[arg.reg_name][0]
-                        reg_atom = Register(reg_offset, self.arch.bytes)
-                        reg_def = Definition(reg_atom, ExternalCodeLocation(), tags={ParameterTag()})
-                        reg = self.annotate_with_def(self.top(self.arch.bits), reg_def)
-                        self.register_definitions.store(reg_offset, reg)
-
-                    # initialize stack parameters
-                    elif isinstance(arg, SimStackArg):
-                        ml_atom = MemoryLocation(SpOffset(self.arch.bits, arg.stack_offset), arg.size)
-                        ml_def = Definition(ml_atom, ExternalCodeLocation(), tags={ParameterTag()})
-                        ml = self.annotate_with_def(self.top(self.arch.bits), ml_def)
-                        stack_address = self.get_stack_address(self.stack_address(arg.stack_offset))
-                        self.stack_definitions.store(stack_address, ml,
-                                                     endness=self.arch.memory_endness)
-                    else:
-                        raise TypeError('Unsupported parameter type %s.' % type(arg).__name__)
-=======
             prototype = self.analysis.kb.functions[func_addr].prototype
             if prototype is not None:
                 for loc in cc.arg_locs(prototype):
@@ -298,7 +275,6 @@
                                                          endness=self.arch.memory_endness)
                         else:
                             raise TypeError('Unsupported parameter type %s.' % type(arg).__name__)
->>>>>>> 07333399
 
         # architecture dependent initialization
         if self.arch.name.startswith("PPC64"):
