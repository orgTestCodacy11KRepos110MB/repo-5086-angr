
import os


import angr
import angr.calling_conventions

test_location = os.path.join(os.path.dirname(os.path.realpath(__file__)), '..', '..', 'binaries', 'tests')


def test_function_prototype():

    proj = angr.Project(os.path.join(test_location, 'x86_64', 'all'), auto_load_libs=False)

    func = angr.knowledge_plugins.Function(proj.kb.functions, 0x100000, name='strcmp')
    func.prototype = angr.SIM_LIBRARIES['libc.so.6'].prototypes[func.name]
    func.calling_convention = angr.calling_conventions.DEFAULT_CC[proj.arch.name](proj.arch)


def test_find_prototype():
    proj = angr.Project(os.path.join(test_location, 'x86_64', 'all'), auto_load_libs=False)

    cfg = proj.analyses.CFG()

    func = cfg.kb.functions.function(name='strcmp', plt=False)
    func.calling_convention = angr.calling_conventions.DEFAULT_CC[proj.arch.name](proj.arch)

<<<<<<< HEAD
    # Calling SimCC.arg_locs() should fail when the function prototype is not provided.

=======
>>>>>>> 6da23bc3
    func.find_declaration()

    arg_locs = func.calling_convention.arg_locs(func.prototype)

    assert len(arg_locs) == 2
    assert arg_locs[0].reg_name == 'rdi'
    assert arg_locs[1].reg_name == 'rsi'


def main():
    test_find_prototype()
    test_function_prototype()

if __name__ == "__main__":
    main()<|MERGE_RESOLUTION|>--- conflicted
+++ resolved
@@ -25,11 +25,6 @@
     func = cfg.kb.functions.function(name='strcmp', plt=False)
     func.calling_convention = angr.calling_conventions.DEFAULT_CC[proj.arch.name](proj.arch)
 
-<<<<<<< HEAD
-    # Calling SimCC.arg_locs() should fail when the function prototype is not provided.
-
-=======
->>>>>>> 6da23bc3
     func.find_declaration()
 
     arg_locs = func.calling_convention.arg_locs(func.prototype)
@@ -43,5 +38,6 @@
     test_find_prototype()
     test_function_prototype()
 
+
 if __name__ == "__main__":
     main()